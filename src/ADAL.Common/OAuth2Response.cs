﻿//----------------------------------------------------------------------
// Copyright (c) Microsoft Open Technologies, Inc.
// All Rights Reserved
// Apache License 2.0
//
// Licensed under the Apache License, Version 2.0 (the "License");
// you may not use this file except in compliance with the License.
// You may obtain a copy of the License at
// 
// http://www.apache.org/licenses/LICENSE-2.0
// 
// Unless required by applicable law or agreed to in writing, software
// distributed under the License is distributed on an "AS IS" BASIS,
// WITHOUT WARRANTIES OR CONDITIONS OF ANY KIND, either express or implied.
// See the License for the specific language governing permissions and
// limitations under the License.
//----------------------------------------------------------------------

using System;
using System.Collections.Generic;
using System.IO;
using System.Net;
using System.Runtime.Serialization;
using System.Runtime.Serialization.Json;

namespace Microsoft.IdentityModel.Clients.ActiveDirectory
{
    [DataContract]
    internal class TokenResponse
    {
        private const string CorrelationIdClaim = "correlation_id";

        [DataMember(Name = OAuthReservedClaim.TokenType, IsRequired = false)]
        public string TokenType { get; set; }

        [DataMember(Name = OAuthReservedClaim.AccessToken, IsRequired = false)]
        public string AccessToken { get; set; }

        [DataMember(Name = OAuthReservedClaim.RefreshToken, IsRequired = false)]
        public string RefreshToken { get; set; }

        [DataMember(Name = OAuthReservedClaim.Resource, IsRequired = false)]
        public string Resource { get; set; }

        [DataMember(Name = OAuthReservedClaim.IdToken, IsRequired = false)]
        public string IdToken { get; set; }

        [DataMember(Name = OAuthReservedClaim.CreatedOn, IsRequired = false)]
        public long CreatedOn { get; set; }

        [DataMember(Name = OAuthReservedClaim.ExpiresOn, IsRequired = false)]
        public long ExpiresOn { get; set; }

        [DataMember(Name = OAuthReservedClaim.ExpiresIn, IsRequired = false)]
        public long ExpiresIn { get; set; }

        [DataMember(Name = OAuthReservedClaim.Error, IsRequired = false)]
        public string Error { get; set; }

        [DataMember(Name = OAuthReservedClaim.ErrorDescription, IsRequired = false)]
        public string ErrorDescription { get; set; }

        [DataMember(Name = CorrelationIdClaim, IsRequired = false)]
        public string CorrelationId { get; set; }
    }

    [DataContract]
    internal class IdToken
    {
        [DataMember(Name = IdTokenClaim.ObjectId, IsRequired = false)]
        public string ObjectId { get; set; }

        [DataMember(Name = IdTokenClaim.Subject, IsRequired = false)]
        public string Subject { get; set; }

        [DataMember(Name = IdTokenClaim.TenantId, IsRequired = false)]
        public string TenantId { get; set; }

        [DataMember(Name = IdTokenClaim.UPN, IsRequired = false)]
        public string UPN { get; set; }

        [DataMember(Name = IdTokenClaim.GivenName, IsRequired = false)]
        public string GivenName { get; set; }

        [DataMember(Name = IdTokenClaim.FamilyName, IsRequired = false)]
        public string FamilyName { get; set; }

        [DataMember(Name = IdTokenClaim.Email, IsRequired = false)]
        public string Email { get; set; }

        [DataMember(Name = IdTokenClaim.PasswordExpiration, IsRequired = false)]
        public long PasswordExpiration { get; set; }

        [DataMember(Name = IdTokenClaim.PasswordChangeUrl, IsRequired = false)]
        public string PasswordChangeUrl { get; set; }

        [DataMember(Name = IdTokenClaim.IdentityProvider, IsRequired = false)]
        public string IdentityProvider { get; set; }
    }

    internal static class OAuth2Response
    {
        public static AuthenticationResult ParseTokenResponse(TokenResponse tokenResponse)
        {
            AuthenticationResult result;

            if (tokenResponse.AccessToken != null)
            {
                DateTimeOffset expiresOn = DateTime.UtcNow + TimeSpan.FromSeconds(tokenResponse.ExpiresIn);

                result = new AuthenticationResult(tokenResponse.TokenType, tokenResponse.AccessToken, tokenResponse.RefreshToken, expiresOn)
                    {
                        IsMultipleResourceRefreshToken = (!string.IsNullOrWhiteSpace(tokenResponse.RefreshToken) && !string.IsNullOrWhiteSpace(tokenResponse.Resource)),
                    };

                IdToken idToken = ParseIdToken(tokenResponse.IdToken);
                if (idToken != null)
                {
                    string tenantId = idToken.TenantId;
                    string uniqueId = null;
                    string displayableId = null;

                    if (!string.IsNullOrWhiteSpace(idToken.ObjectId))
                    {
                        uniqueId = idToken.ObjectId;
                    }
                    else if (!string.IsNullOrWhiteSpace(idToken.Subject))
                    {
                        uniqueId = idToken.Subject;
                    }

                    if (!string.IsNullOrWhiteSpace(idToken.UPN))
                    {
                        displayableId = idToken.UPN;
                    }
                    else if (!string.IsNullOrWhiteSpace(idToken.Email))
                    {
                        displayableId = idToken.Email;
                    }

                    string givenName = idToken.GivenName;
                    string familyName = idToken.FamilyName;
                    string identityProvider = idToken.IdentityProvider;
                    DateTimeOffset? passwordExpiresOffest = null;
                    if (idToken.PasswordExpiration > 0)
                    {
                        passwordExpiresOffest = DateTime.UtcNow + TimeSpan.FromSeconds(idToken.PasswordExpiration);
                    }

                    Uri changePasswordUri = null;
                    if (!string.IsNullOrEmpty(idToken.PasswordChangeUrl))
                    {
                        changePasswordUri = new Uri(idToken.PasswordChangeUrl);
                    }

<<<<<<< HEAD
                    result.UpdateTenantAndUserInfo(tenantId, new UserInfo { UniqueId = uniqueId, DisplayableId = displayableId, GivenName = givenName, FamilyName = familyName, IdentityProvider = identityProvider });
                    result.IdToken = tokenResponse.IdToken;
=======
                    result.UpdateTenantAndUserInfo(tenantId, new UserInfo { UniqueId = uniqueId, DisplayableId = displayableId, GivenName = givenName, FamilyName = familyName, IdentityProvider = identityProvider, PasswordExpiresOn = passwordExpiresOffest, PasswordChangeUrl = changePasswordUri });
>>>>>>> 79372a0a
                }
            }
            else if (tokenResponse.Error != null)
            {
                result = PlatformSpecificHelper.ProcessServiceError(tokenResponse.Error, tokenResponse.ErrorDescription);
            }
            else
            {
                result = PlatformSpecificHelper.ProcessServiceError(AdalError.Unknown, AdalErrorMessage.Unknown);
            }

            return result;
        }

        public static AuthorizationResult ParseAuthorizeResponse(string webAuthenticationResult, CallState callState)
        {
            AuthorizationResult result = null;

            var resultUri = new Uri(webAuthenticationResult);

            // NOTE: The Fragment property actually contains the leading '#' character and that must be dropped
            string resultData = resultUri.Query;

            if (!string.IsNullOrWhiteSpace(resultData))
            {
                // Remove the leading '?' first
                Dictionary<string, string> response = EncodingHelper.ParseKeyValueList(resultData.Substring(1), '&', true, callState);

                if (response.ContainsKey(OAuthReservedClaim.Code))
                {
                    result = new AuthorizationResult(response[OAuthReservedClaim.Code]);
                }
                else if (response.ContainsKey(OAuthReservedClaim.Error))
                {
                    result = new AuthorizationResult(response[OAuthReservedClaim.Error], response.ContainsKey(OAuthReservedClaim.ErrorDescription) ? response[OAuthReservedClaim.ErrorDescription] : null);
                }
                else
                {
                    result = new AuthorizationResult(AdalError.AuthenticationFailed, AdalErrorMessage.AuthorizationServerInvalidResponse);
                }
            }

            return result;
        }

        public static TokenResponse ReadErrorResponse(WebResponse response)
        {
            if (response == null)
            {
                return new TokenResponse 
                    { 
                        Error = AdalError.ServiceReturnedError,
                        ErrorDescription = AdalError.ServiceReturnedError 
                    };
            }

            Stream responseStream = response.GetResponseStream();

            if (responseStream == null)
            {
                return new TokenResponse 
                    { 
                        Error = AdalError.Unknown, 
                        ErrorDescription = AdalErrorMessage.Unknown 
                    };
            }

            TokenResponse tokenResponse;

            try
            {
                DataContractJsonSerializer serializer = new DataContractJsonSerializer(typeof(TokenResponse));
                tokenResponse = ((TokenResponse)serializer.ReadObject(responseStream));

                // Reset stream position to make it possible for application to read WebException body again
                responseStream.Position = 0;
            }
            catch (SerializationException)
            {
                responseStream.Position = 0;
                tokenResponse = new TokenResponse
                {
                    Error = (((HttpWebResponse)response).StatusCode == HttpStatusCode.ServiceUnavailable) ? 
                        AdalError.ServiceUnavailable : 
                        AdalError.Unknown,
                    ErrorDescription = HttpHelper.ReadStreamContent(responseStream)
                };
            }

            return tokenResponse;
        }

        private static IdToken ParseIdToken(string idToken)
        {
            IdToken idTokenBody = null;
            if (!string.IsNullOrWhiteSpace(idToken))
            {
                string[] idTokenSegments = idToken.Split(new[] { '.' });

                // If Id token format is invalid, we silently ignore the id token
                if (idTokenSegments.Length == 3)    
                {
                    try
                    {
                        byte[] idTokenBytes = Base64UrlEncoder.DecodeBytes(idTokenSegments[1]);
                        using (var stream = new MemoryStream(idTokenBytes))
                        {
                            var serializer = new DataContractJsonSerializer(typeof(IdToken));
                            idTokenBody = (IdToken)serializer.ReadObject(stream);
                        }
                    }
                    catch (SerializationException)
                    {
                        // We silently ignore the id token if exception occurs.   
                    }
                    catch (ArgumentException)
                    {
                        // Again, we silently ignore the id token if exception occurs.   
                    }
                }
            }

            return idTokenBody;
        }
    }
}<|MERGE_RESOLUTION|>--- conflicted
+++ resolved
@@ -153,12 +153,8 @@
                         changePasswordUri = new Uri(idToken.PasswordChangeUrl);
                     }
 
-<<<<<<< HEAD
-                    result.UpdateTenantAndUserInfo(tenantId, new UserInfo { UniqueId = uniqueId, DisplayableId = displayableId, GivenName = givenName, FamilyName = familyName, IdentityProvider = identityProvider });
+                    result.UpdateTenantAndUserInfo(tenantId, new UserInfo { UniqueId = uniqueId, DisplayableId = displayableId, GivenName = givenName, FamilyName = familyName, IdentityProvider = identityProvider, PasswordExpiresOn = passwordExpiresOffest, PasswordChangeUrl = changePasswordUri });
                     result.IdToken = tokenResponse.IdToken;
-=======
-                    result.UpdateTenantAndUserInfo(tenantId, new UserInfo { UniqueId = uniqueId, DisplayableId = displayableId, GivenName = givenName, FamilyName = familyName, IdentityProvider = identityProvider, PasswordExpiresOn = passwordExpiresOffest, PasswordChangeUrl = changePasswordUri });
->>>>>>> 79372a0a
                 }
             }
             else if (tokenResponse.Error != null)

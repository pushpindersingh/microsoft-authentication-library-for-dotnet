﻿// Copyright (c) Microsoft Corporation. All rights reserved.
// Licensed under the MIT License.

using System;
using System.Collections.Generic;
using System.Globalization;
using System.Threading.Tasks;
using Microsoft.Identity.Client.Internal;
using Microsoft.Identity.Client.Internal.Requests;
using System.Linq;
using Microsoft.Identity.Client.Instance;
using Microsoft.Identity.Client.TelemetryCore;
using System.Threading;
using Microsoft.Identity.Client.ApiConfig.Parameters;
using Microsoft.Identity.Client.Core;
using Microsoft.Identity.Client.Utils;
using Microsoft.Identity.Client.PlatformsCommon.Factories;
using Microsoft.Identity.Client.ApiConfig.Executors;
using Microsoft.Identity.Client.Cache;

namespace Microsoft.Identity.Client
{
#if !DESKTOP && !NET_CORE
#pragma warning disable CS1574 // XML comment has cref attribute that could not be resolved
#endif
    /// <Summary>
    /// Abstract class containing common API methods and properties. Both <see cref="Microsoft.Identity.Client.PublicClientApplication"/> and <see cref="Microsoft.Identity.Client.ConfidentialClientApplication"/>
    /// extend this class. For details see https://aka.ms/msal-net-client-applications
    /// </Summary>
    public abstract partial class ClientApplicationBase : IClientApplicationBase
#pragma warning restore CS1574 // XML comment has cref attribute that could not be resolved
    {
        /// <Summary>
        /// Default Authority used for interactive calls.
        /// </Summary>
        internal const string DefaultAuthority = "https://login.microsoftonline.com/common/";

        internal IServiceBundle ServiceBundle { get; }

        /// <summary>
        /// Details on the configuration of the ClientApplication for debugging purposes.
        /// </summary>
        public IAppConfig AppConfig => ServiceBundle.Config;

        /// <Summary>
        /// Gets the URL of the authority, or security token service (STS) from which MSAL.NET will acquire security tokens
        /// The return value of this property is either the value provided by the developer in the constructor of the application, or otherwise
        /// the value of the <see cref="DefaultAuthority"/> static member (that is <c>https://login.microsoftonline.com/common/</c>)
        /// </Summary>
        // TODO: obsolete this and move to IAppConfig?
        public string Authority => ServiceBundle.Config.AuthorityInfo.CanonicalAuthority;

        /// <Summary>
        /// User token cache. This case holds id tokens, access tokens and refresh tokens for accounts. It's used
        /// and updated silently if needed when calling <see cref="AcquireTokenSilent(IEnumerable{string}, IAccount)"/>
        /// or one of the overrides of <see cref="AcquireTokenSilent(IEnumerable{string}, IAccount)"/>.
        /// It is updated by each AcquireTokenXXX method, with the exception of <c>AcquireTokenForClient</c> which only uses the application
        /// cache (see <c>IConfidentialClientApplication</c>).
        /// </Summary>
        /// <remarks>On .NET Framework and .NET Core you can also customize the token cache serialization.
        /// See https://aka.ms/msal-net-token-cache-serialization. This is taken care of by MSAL.NET on other platforms.
        /// </remarks>
        public ITokenCache UserTokenCache => UserTokenCacheInternal;

        internal ITokenCacheInternal UserTokenCacheInternal { get; }

        internal ClientApplicationBase(ApplicationConfiguration config)
        {
            ServiceBundle = Core.ServiceBundle.Create(config);

            if (config.UserTokenLegacyCachePersistenceForTest != null)
            {
                UserTokenCacheInternal = new TokenCache(ServiceBundle, config.UserTokenLegacyCachePersistenceForTest);
            }
            else
            {
                UserTokenCacheInternal = new TokenCache(ServiceBundle);
            }
        }

        /// <summary>
        /// Returns all the available <see cref="IAccount">accounts</see> in the user token cache for the application.
        /// </summary>
        public async Task<IEnumerable<IAccount>> GetAccountsAsync()
        {
            RequestContext requestContext = CreateRequestContext(Guid.NewGuid());
<<<<<<< HEAD
            IEnumerable<IAccount> accounts = await UserTokenCacheInternal.GetAccountsAsync(Authority, requestContext).ConfigureAwait(false);
=======
            IEnumerable<IAccount> accounts = Enumerable.Empty<IAccount>();
            if (UserTokenCache == null)
            {
                requestContext.Logger.Info("Token cache is null or empty. Returning empty list of accounts.");
            }
            else
            {
                // a simple session consisting of a single call
                CacheSessionManager cacheSessionManager = new CacheSessionManager(
                    UserTokenCacheInternal,
                    new AuthenticationRequestParameters(
                        ServiceBundle, 
                        UserTokenCacheInternal, 
                        new AcquireTokenCommonParameters(), 
                        requestContext), 
                    ServiceBundle.TelemetryManager);

                accounts = await cacheSessionManager.GetAccountsAsync(Authority).ConfigureAwait(false);
            }

>>>>>>> 5e24fd94
            return accounts;
        }

        /// <summary>
        /// Get the <see cref="IAccount"/> by its identifier among the accounts available in the token cache.
        /// </summary>
        /// <param name="accountId">Account identifier. The identifier is typically the
        /// value of the <see cref="AccountId.Identifier"/> property of <see cref="AccountId"/>.
        /// You typically get the account id from an <see cref="IAccount"/> by using the <see cref="IAccount.HomeAccountId"/> property>
        /// </param>
        public async Task<IAccount> GetAccountAsync(string accountId)
        {
            var accounts = await GetAccountsAsync().ConfigureAwait(false);
            return accounts.FirstOrDefault(account => account.HomeAccountId.Identifier.Equals(accountId, StringComparison.OrdinalIgnoreCase));
        }

        /// <summary>
        /// Removes all tokens in the cache for the specified account.
        /// </summary>
        /// <param name="account">Instance of the account that needs to be removed</param>
        public async Task RemoveAsync(IAccount account)
        {
            RequestContext requestContext = CreateRequestContext(Guid.NewGuid());
            if (account != null)
            {
                await UserTokenCacheInternal.RemoveAccountAsync(account, requestContext).ConfigureAwait(false);
            }
        }

        internal virtual AuthenticationRequestParameters CreateRequestParameters(
            AcquireTokenCommonParameters commonParameters,
            RequestContext requestContext,
            ITokenCacheInternal cache)
        {
            return new AuthenticationRequestParameters(
                ServiceBundle,
                cache,
                commonParameters,
                requestContext);
        }

        // This implementation should ONLY be called for cases where we aren't participating in
        // MATS telemetry but still need a requestcontext/logger, such as "GetAccounts()".
        // For service calls, the request context should be created in the **Executor classes as part of request execution.
        private RequestContext CreateRequestContext(Guid correlationId)
        {
            return new RequestContext(ServiceBundle, correlationId);
        }

        /// <summary>
        /// [V3 API] Attempts to acquire an access token for the <paramref name="account"/> from the user token cache.
        /// See https://aka.ms/msal-net-acquiretokensilent for more details
        /// </summary>
        /// <param name="scopes">Scopes requested to access a protected API</param>
        /// <param name="account">Account for which the token is requested.</param>
        /// <returns>An <see cref="AcquireTokenSilentParameterBuilder"/> used to build the token request, adding optional
        /// parameters</returns>
        /// <exception cref="MsalUiRequiredException">will be thrown in the case where an interaction is required with the end user of the application,
        /// for instance, if no refresh token was in the cache, or the user needs to consent, or re-sign-in (for instance if the password expired),
        /// or the user needs to perform two factor authentication</exception>
        /// <remarks>
        /// The access token is considered a match if it contains <b>at least</b> all the requested scopes. This means that an access token with more scopes than
        /// requested could be returned. If the access token is expired or close to expiration - within a 5 minute window -
        /// then the cached refresh token (if available) is used to acquire a new access token by making a silent network call.
        ///
        /// You can set additional parameters by chaining the builder with:
        /// <see cref="AbstractAcquireTokenParameterBuilder{T}.WithAuthority(string, bool)"/> or one of its
        /// overrides to request a token for a different authority than the one set at the application construction
        /// <see cref="AcquireTokenSilentParameterBuilder.WithForceRefresh(bool)"/> to bypass the user token cache and
        /// force refreshing the token, as well as
        /// <see cref="AbstractAcquireTokenParameterBuilder{T}.WithExtraQueryParameters(Dictionary{string, string})"/> to
        /// specify extra query parameters
        ///
        /// </remarks>
        public AcquireTokenSilentParameterBuilder AcquireTokenSilent(IEnumerable<string> scopes, IAccount account)
        {
            return AcquireTokenSilentParameterBuilder.Create(
                ClientExecutorFactory.CreateClientApplicationBaseExecutor(this),
                scopes,
                account);
        }

        /// <summary>
        /// [V3 API] Attempts to acquire an access token for the <see cref="IAccount"/>
        /// having the <see cref="IAccount.Username" /> match the given <paramref name="loginHint"/>, from the user token cache.
        /// See https://aka.ms/msal-net-acquiretokensilent for more details
        /// </summary>
        /// <param name="scopes">Scopes requested to access a protected API</param>
        /// <param name="loginHint">Typically the username, in UPN format, e.g. johnd@contoso.com </param>
        /// <returns>An <see cref="AcquireTokenSilentParameterBuilder"/> used to build the token request, adding optional
        /// parameters</returns>
        /// <exception cref="MsalUiRequiredException">will be thrown in the case where an interaction is required with the end user of the application,
        /// for instance, if no refresh token was in the cache, or the user needs to consent, or re-sign-in (for instance if the password expired),
        /// or the user needs to perform two factor authentication</exception>
        /// <remarks>
        /// If multiple <see cref="IAccount"/> match the <paramref name="loginHint"/>, or if there are no matches, an exception is thrown.
        ///
        /// The access token is considered a match if it contains <b>at least</b> all the requested scopes. This means that an access token with more scopes than
        /// requested could be returned. If the access token is expired or close to expiration - within a 5 minute window -
        /// then the cached refresh token (if available) is used to acquire a new access token by making a silent network call.
        ///
        /// You can set additional parameters by chaining the builder with:
        /// <see cref="AbstractAcquireTokenParameterBuilder{T}.WithAuthority(string, bool)"/> or one of its
        /// overrides to request a token for a different authority than the one set at the application construction
        /// <see cref="AcquireTokenSilentParameterBuilder.WithForceRefresh(bool)"/> to bypass the user token cache and
        /// force refreshing the token, as well as
        /// <see cref="AbstractAcquireTokenParameterBuilder{T}.WithExtraQueryParameters(Dictionary{string, string})"/> to
        /// specify extra query parameters
        ///
        /// </remarks>
        public AcquireTokenSilentParameterBuilder AcquireTokenSilent(IEnumerable<string> scopes, string loginHint)
        {
            if (string.IsNullOrWhiteSpace(loginHint))
            {
                throw new ArgumentNullException(nameof(loginHint));
            }

            return AcquireTokenSilentParameterBuilder.Create(
                ClientExecutorFactory.CreateClientApplicationBaseExecutor(this),
                scopes,
                loginHint);
        }
    }
}<|MERGE_RESOLUTION|>--- conflicted
+++ resolved
@@ -84,9 +84,6 @@
         public async Task<IEnumerable<IAccount>> GetAccountsAsync()
         {
             RequestContext requestContext = CreateRequestContext(Guid.NewGuid());
-<<<<<<< HEAD
-            IEnumerable<IAccount> accounts = await UserTokenCacheInternal.GetAccountsAsync(Authority, requestContext).ConfigureAwait(false);
-=======
             IEnumerable<IAccount> accounts = Enumerable.Empty<IAccount>();
             if (UserTokenCache == null)
             {
@@ -98,16 +95,14 @@
                 CacheSessionManager cacheSessionManager = new CacheSessionManager(
                     UserTokenCacheInternal,
                     new AuthenticationRequestParameters(
-                        ServiceBundle, 
-                        UserTokenCacheInternal, 
-                        new AcquireTokenCommonParameters(), 
-                        requestContext), 
+                        ServiceBundle,
+                        UserTokenCacheInternal,
+                        new AcquireTokenCommonParameters(),
+                        requestContext),
                     ServiceBundle.TelemetryManager);
 
                 accounts = await cacheSessionManager.GetAccountsAsync(Authority).ConfigureAwait(false);
             }
-
->>>>>>> 5e24fd94
             return accounts;
         }
 

﻿//----------------------------------------------------------------------
//
// Copyright (c) Microsoft Corporation.
// All rights reserved.
//
// This code is licensed under the MIT License.
//
// Permission is hereby granted, free of charge, to any person obtaining a copy
// of this software and associated documentation files(the "Software"), to deal
// in the Software without restriction, including without limitation the rights
// to use, copy, modify, merge, publish, distribute, sublicense, and / or sell
// copies of the Software, and to permit persons to whom the Software is
// furnished to do so, subject to the following conditions :
//
// The above copyright notice and this permission notice shall be included in
// all copies or substantial portions of the Software.
//
// THE SOFTWARE IS PROVIDED "AS IS", WITHOUT WARRANTY OF ANY KIND, EXPRESS OR
// IMPLIED, INCLUDING BUT NOT LIMITED TO THE WARRANTIES OF MERCHANTABILITY,
// FITNESS FOR A PARTICULAR PURPOSE AND NONINFRINGEMENT.IN NO EVENT SHALL THE
// AUTHORS OR COPYRIGHT HOLDERS BE LIABLE FOR ANY CLAIM, DAMAGES OR OTHER
// LIABILITY, WHETHER IN AN ACTION OF CONTRACT, TORT OR OTHERWISE, ARISING FROM,
// OUT OF OR IN CONNECTION WITH THE SOFTWARE OR THE USE OR OTHER DEALINGS IN
// THE SOFTWARE.
//
//------------------------------------------------------------------------------

using System;
using System.Threading.Tasks;
using System.Reflection;
using System.Net.NetworkInformation;
using System.Linq;
using Microsoft.Identity.Client.Core;
using Microsoft.Identity.Client.PlatformsCommon.Interfaces;
using Microsoft.Identity.Client.PlatformsCommon.Shared;
using Microsoft.Identity.Client.Cache;
using Microsoft.Identity.Client.UI;
using Microsoft.Identity.Client.Mats.Internal;

namespace Microsoft.Identity.Client.Platforms.Mac
{
    /// <summary>
    /// Platform / OS specific logic.
    /// </summary>
    internal class MacPlatformProxy : AbstractPlatformProxy
    {
        internal const string IosDefaultRedirectUriTemplate = "msal{0}://auth";

        public MacPlatformProxy(ICoreLogger logger) 
            : base(logger)
        {
        }

        /// <summary>
        ///     Get the user logged
        /// </summary>
        public override Task<string> GetUserPrincipalNameAsync()
        {
            return Task.FromResult(string.Empty);
        }

        public override Task<bool> IsUserLocalAsync(RequestContext requestContext)
        {
            return Task.FromResult(false);
        }

        public override bool IsDomainJoined()
        {
            return false;
        }

        public override string GetEnvironmentVariable(string variable)
        {
            if (string.IsNullOrWhiteSpace(variable))
            {
                throw new ArgumentNullException(nameof(variable));
            }

            return Environment.GetEnvironmentVariable(variable);
        }

        protected override string InternalGetProcessorArchitecture()
        {
            return null;
        }

        protected override string InternalGetOperatingSystem()
        {
            return Environment.OSVersion.ToString();
        }

        protected override string InternalGetDeviceModel()
        {
            return null;
        }


        /// <inheritdoc />
        public override string GetBrokerOrRedirectUri(Uri redirectUri)
        {
            return redirectUri.OriginalString;
        }

        /// <inheritdoc />
        public override string GetDefaultRedirectUri(string clientId)
        {
            return Constants.DefaultRedirectUri;
        }

        protected override string InternalGetProductName()
        {
            return "MSAL.Xamarin.Mac";
        }

        /// <summary>
        /// Considered PII, ensure that it is hashed. 
        /// </summary>
        /// <returns>Name of the calling application</returns>
        protected override string InternalGetCallingApplicationName()
        {
            return Assembly.GetEntryAssembly()?.GetName()?.Name;
        }

        /// <summary>
        /// Considered PII, ensure that it is hashed. 
        /// </summary>
        /// <returns>Version of the calling application</returns>
        protected override string InternalGetCallingApplicationVersion()
        {
            return Assembly.GetEntryAssembly()?.GetName()?.Version?.ToString();
        }


        private static readonly Lazy<string> DeviceIdLazy = new Lazy<string>(
           () => NetworkInterface.GetAllNetworkInterfaces().Where(nic => nic.OperationalStatus == OperationalStatus.Up)
                                 .Select(nic => nic.GetPhysicalAddress()?.ToString()).FirstOrDefault());

        /// <summary>
        /// Considered PII. Please ensure that it is hashed. 
        /// </summary>
        /// <returns>Device identifier</returns>
        protected override string InternalGetDeviceId()
        {
            return DeviceIdLazy.Value;
        }

        public override ILegacyCachePersistence CreateLegacyCachePersistence()
        {
            // There is no ADAL for MAC 
            return new NullLegacyCachePersistence();
        }

        /// <remarks>
        /// Currently we do not store a token cache in the key chain for Mac. Instead, 
        /// we allow users provide custom token cache serialization.
        /// </remarks>
        public override ITokenCacheAccessor CreateTokenCacheAccessor()
        {
            return new InMemoryTokenCacheAccessor(); 
        }

        protected override IWebUIFactory CreateWebUiFactory() => new MacUIFactory();
        protected override ICryptographyManager InternalGetCryptographyManager() => new MacCryptographyManager();
        protected override IPlatformLogger InternalGetPlatformLogger() => new ConsolePlatformLogger();

<<<<<<< HEAD
        public override string GetDeviceNetworkState()
        {
            // TODO(mats):
            return string.Empty;
        }

        public override string GetDpti()
        {
            // TODO(mats):
            return string.Empty;
        }

        public override string GetMatsOsPlatform()
        {
            return MatsConverter.AsString(OsPlatform.Mac);
        }

        public override int GetMatsOsPlatformCode()
        {
            return MatsConverter.AsInt(OsPlatform.Mac);
        }
=======
        protected override IFeatureFlags CreateFeatureFlags() => new MacFeatureFlags();
>>>>>>> 12774b90
    }
}<|MERGE_RESOLUTION|>--- conflicted
+++ resolved
@@ -46,7 +46,7 @@
     {
         internal const string IosDefaultRedirectUriTemplate = "msal{0}://auth";
 
-        public MacPlatformProxy(ICoreLogger logger) 
+        public MacPlatformProxy(ICoreLogger logger)
             : base(logger)
         {
         }
@@ -113,7 +113,7 @@
         }
 
         /// <summary>
-        /// Considered PII, ensure that it is hashed. 
+        /// Considered PII, ensure that it is hashed.
         /// </summary>
         /// <returns>Name of the calling application</returns>
         protected override string InternalGetCallingApplicationName()
@@ -122,7 +122,7 @@
         }
 
         /// <summary>
-        /// Considered PII, ensure that it is hashed. 
+        /// Considered PII, ensure that it is hashed.
         /// </summary>
         /// <returns>Version of the calling application</returns>
         protected override string InternalGetCallingApplicationVersion()
@@ -136,7 +136,7 @@
                                  .Select(nic => nic.GetPhysicalAddress()?.ToString()).FirstOrDefault());
 
         /// <summary>
-        /// Considered PII. Please ensure that it is hashed. 
+        /// Considered PII. Please ensure that it is hashed.
         /// </summary>
         /// <returns>Device identifier</returns>
         protected override string InternalGetDeviceId()
@@ -146,24 +146,23 @@
 
         public override ILegacyCachePersistence CreateLegacyCachePersistence()
         {
-            // There is no ADAL for MAC 
+            // There is no ADAL for MAC
             return new NullLegacyCachePersistence();
         }
 
         /// <remarks>
-        /// Currently we do not store a token cache in the key chain for Mac. Instead, 
+        /// Currently we do not store a token cache in the key chain for Mac. Instead,
         /// we allow users provide custom token cache serialization.
         /// </remarks>
         public override ITokenCacheAccessor CreateTokenCacheAccessor()
         {
-            return new InMemoryTokenCacheAccessor(); 
+            return new InMemoryTokenCacheAccessor();
         }
 
         protected override IWebUIFactory CreateWebUiFactory() => new MacUIFactory();
         protected override ICryptographyManager InternalGetCryptographyManager() => new MacCryptographyManager();
         protected override IPlatformLogger InternalGetPlatformLogger() => new ConsolePlatformLogger();
 
-<<<<<<< HEAD
         public override string GetDeviceNetworkState()
         {
             // TODO(mats):
@@ -185,8 +184,6 @@
         {
             return MatsConverter.AsInt(OsPlatform.Mac);
         }
-=======
         protected override IFeatureFlags CreateFeatureFlags() => new MacFeatureFlags();
->>>>>>> 12774b90
     }
 }